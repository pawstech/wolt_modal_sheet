--- conflicted
+++ resolved
@@ -230,24 +230,15 @@
     final topBarTitle = WoltModalSheetTopBarTitle(page: _page, pageTitleKey: _pageTitleKey);
     final navBarHeight =
         _page.navBarHeight ?? themeData?.navBarHeight ?? defaultThemeData.navBarHeight;
-<<<<<<< HEAD
 
     assert(_page.topBarWidget == null || isTopBarLayerAlwaysVisible,
         'The topBarWidget can only be set when isTopBarLayerAlwaysVisible is true.');
 
-    return CurrentPageWidgets(
-      mainContentAnimatedBuilder: CurrentMainContentAnimatedBuilder(
-        mainContent: _createMainContent(
-          mainContentKey: _mainContentKeys[_pageIndex],
-          titleKey: _pageTitleKey,
-        ),
-=======
     const animatedBuilderKey = ValueKey(WoltModalSheetPageTransitionState.incoming);
     return PaginatingWidgetsGroup(
       mainContentAnimatedBuilder: MainContentAnimatedBuilder(
         key: animatedBuilderKey,
         pageTransitionState: WoltModalSheetPageTransitionState.incoming,
->>>>>>> 3fc2dd35
         controller: animationController,
         incomingOffstagedMainContentKey: _incomingOffstagedMainContentKeys[_pageIndex],
         outgoingOffstagedMainContentKey: _outgoingOffstagedMainContentKeys[_pageIndex],
